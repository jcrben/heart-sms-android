--- conflicted
+++ resolved
@@ -1,75 +1,14 @@
 <?xml version="1.0" encoding="utf-8"?>
 <LinearLayout xmlns:android="http://schemas.android.com/apk/res/android"
-<<<<<<< HEAD
-    android:layout_width="match_parent"
-    android:layout_height="match_parent"
-=======
     xmlns:tools="http://schemas.android.com/tools"
     android:layout_width="match_parent"
     android:layout_height="wrap_content"
->>>>>>> 8cf09f9c
     android:orientation="vertical"
     android:padding="16dp">
 
     <LinearLayout
         android:layout_width="match_parent"
         android:layout_height="wrap_content"
-<<<<<<< HEAD
-        android:orientation="vertical">
-
-        <LinearLayout
-            android:layout_width="match_parent"
-            android:layout_height="wrap_content"
-            android:layout_marginTop="12dp"
-            android:gravity="center"
-            android:orientation="horizontal">
-
-            <LinearLayout
-                android:id="@+id/ringtone"
-                android:layout_width="100dp"
-                android:layout_height="wrap_content"
-                android:background="?selectableItemBackgroundBorderless"
-                android:orientation="vertical">
-
-                <ImageView
-                    android:layout_width="wrap_content"
-                    android:layout_height="wrap_content"
-                    android:layout_gravity="center"
-                    android:layout_marginBottom="8dp"
-                    android:src="@drawable/ic_ringtone"
-                    android:tint="@color/subscriptionPrimaryText" />
-
-                <TextView
-                    android:layout_width="wrap_content"
-                    android:layout_height="wrap_content"
-                    android:layout_gravity="center"
-                    android:text="@string/ringtone"
-                    android:textColor="@color/subscriptionPrimaryText" />
-
-            </LinearLayout>
-
-            <LinearLayout
-                android:id="@+id/vibrate"
-                android:layout_width="100dp"
-                android:layout_height="wrap_content"
-                android:background="?selectableItemBackgroundBorderless"
-                android:orientation="vertical">
-
-                <ImageView
-                    android:layout_width="wrap_content"
-                    android:layout_height="wrap_content"
-                    android:layout_gravity="center"
-                    android:layout_marginBottom="8dp"
-                    android:src="@drawable/ic_vibrate"
-                    android:tint="@color/subscriptionPrimaryText" />
-
-                <TextView
-                    android:layout_width="wrap_content"
-                    android:layout_height="wrap_content"
-                    android:layout_gravity="center"
-                    android:text="@string/vibrate"
-                    android:textColor="@color/subscriptionPrimaryText" />
-=======
         android:layout_marginTop="12dp"
         android:gravity="center"
         android:orientation="horizontal">
@@ -104,7 +43,6 @@
             android:layout_height="wrap_content"
             android:background="?selectableItemBackgroundBorderless"
             android:orientation="vertical">
->>>>>>> 8cf09f9c
 
             <ImageView
                 android:layout_width="wrap_content"
@@ -133,59 +71,6 @@
         android:orientation="horizontal">
 
         <LinearLayout
-<<<<<<< HEAD
-            android:layout_width="match_parent"
-            android:layout_height="wrap_content"
-            android:layout_marginTop="24dp"
-            android:gravity="center"
-            android:orientation="horizontal">
-
-            <LinearLayout
-                android:id="@+id/repeat"
-                android:layout_width="100dp"
-                android:layout_height="wrap_content"
-                android:background="?selectableItemBackgroundBorderless"
-                android:orientation="vertical">
-
-                <ImageView
-                    android:layout_width="wrap_content"
-                    android:layout_height="wrap_content"
-                    android:layout_gravity="center"
-                    android:layout_marginBottom="8dp"
-                    android:src="@drawable/ic_timer"
-                    android:tint="@color/subscriptionPrimaryText" />
-
-                <TextView
-                    android:layout_width="wrap_content"
-                    android:layout_height="wrap_content"
-                    android:layout_gravity="center"
-                    android:text="@string/repeat_interval"
-                    android:textColor="@color/subscriptionPrimaryText" />
-
-            </LinearLayout>
-
-            <LinearLayout
-                android:id="@+id/wake_screen"
-                android:layout_width="100dp"
-                android:layout_height="wrap_content"
-                android:background="?selectableItemBackgroundBorderless"
-                android:orientation="vertical">
-
-                <ImageView
-                    android:layout_width="wrap_content"
-                    android:layout_height="wrap_content"
-                    android:layout_gravity="center"
-                    android:layout_marginBottom="8dp"
-                    android:src="@drawable/ic_wake_screen"
-                    android:tint="@color/subscriptionPrimaryText" />
-
-                <TextView
-                    android:layout_width="wrap_content"
-                    android:layout_height="wrap_content"
-                    android:layout_gravity="center"
-                    android:text="@string/wake_screen"
-                    android:textColor="@color/subscriptionPrimaryText" />
-=======
             android:id="@+id/repeat"
             android:layout_width="100dp"
             android:layout_height="wrap_content"
@@ -215,7 +100,6 @@
             android:layout_height="wrap_content"
             android:background="?selectableItemBackgroundBorderless"
             android:orientation="vertical">
->>>>>>> 8cf09f9c
 
             <ImageView
                 android:layout_width="wrap_content"
@@ -244,37 +128,6 @@
         android:orientation="horizontal">
 
         <LinearLayout
-<<<<<<< HEAD
-            android:layout_width="match_parent"
-            android:layout_height="wrap_content"
-            android:layout_marginTop="24dp"
-            android:gravity="center"
-            android:orientation="horizontal">
-
-            <LinearLayout
-                android:id="@+id/heads_up"
-                android:layout_width="100dp"
-                android:layout_height="wrap_content"
-                android:background="?selectableItemBackgroundBorderless"
-                android:orientation="vertical">
-
-                <ImageView
-                    android:layout_width="wrap_content"
-                    android:layout_height="wrap_content"
-                    android:layout_gravity="center"
-                    android:layout_marginBottom="8dp"
-                    android:src="@drawable/ic_heads_up"
-                    android:tint="@color/subscriptionPrimaryText" />
-
-                <TextView
-                    android:layout_width="wrap_content"
-                    android:layout_height="wrap_content"
-                    android:layout_gravity="center"
-                    android:text="@string/heads_up"
-                    android:textColor="@color/subscriptionPrimaryText" />
-
-            </LinearLayout>
-=======
             android:id="@+id/heads_up"
             android:layout_width="100dp"
             android:layout_height="wrap_content"
@@ -296,7 +149,6 @@
                 android:layout_gravity="center"
                 android:text="@string/heads_up"
                 android:textColor="@color/subscriptionPrimaryText" />
->>>>>>> 8cf09f9c
 
         </LinearLayout>
 
